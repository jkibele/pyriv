import networkx as nx
import numpy as np
import json
from shapely.geometry import LineString, point, Point
import geopandas as gpd

def point_to_tuple(g):
    """
    Convert `shapely.geometry.point.Point` or geopandas geoseries of length 1
    to x,y coordinate tuple. If given a tuple, list, or numpy array a tuple will
    be returned.
    """
    # this will handle geoseries
    if g.__class__.__name__ == 'GeoSeries':
        if len(g) == 1:
            g = g.iloc[0]
        else:
            raise Exception("Can not convert {} length geoseries to tuple. Only length 1.".format(len(g)))
    elif g.__class__.__name__ == 'GeoDataFrame':
        if len(g) == 1:
            g = g.geometry.iloc[0]
        else:
            raise Exception("Can not convert {} length geodataframe to tuple. Only length 1.".format(len(g)))

    if g.__class__.__name__ in ['tuple', 'list', 'ndarray']:
        result = tuple(g)
    else:
        # this will handle shapely `Point` geometries
        result = tuple(np.array(g))
    return result

def get_coastline_geom(shape_fn):
    """
    Read a shapefile, run unary_union on the geometries and return the resulting
    geometry. In the case of a coastline, this will be a multilinestring of the
    coast.

    Parameters
    ----------
      shape_fn : string
        The filepath to a line shapefile. Coastline polygons won't work.

    Returns
    -------
      shapely.geometry.MultiLinestring
        Just the geometry. Ready to use for distance calculations.
    """
    if shape_fn:
        cldf = gpd.read_file(shape_fn)
        return cldf.unary_union, cldf.crs
    else:
        return None, None

class RiverGraph(nx.DiGraph):
    """
    A graph representation of a river network.
    """
    def __init__(self, coastline_shp=None, *args, **kwargs):
        """
        To make a RiverGraph from a graph, RiverGraph(data=graph)
        """

<<<<<<< HEAD
        #self.fcode = coastal_fcode
        #self.as_super = super(RiverGraph, self)
        #self.as_super.__init__(*args, **kwargs)

      
=======
        self.coastline, self.crs = get_coastline_geom(coastline_shp) 
        self._river_mouths_cache = None
        self._inland_deadends_cache = None
>>>>>>> d4f9e801
        self = super(RiverGraph, self).__init__(*args, **kwargs)


    @property
    def river_mouths(self):
        if not self._river_mouths_cache:
            ddf = self.deadend_gdf()
            self._river_mouths_cache = ddf[ddf.is_coastal].geometry.apply(lambda g: tuple(np.array(g))).tolist()
            self._inland_deadends_cache = ddf[~ddf.is_coastal].geometry.apply(lambda g: tuple(np.array(g))).tolist()
        return self._river_mouths_cache

    @property
    def inland_deadends(self):
        if not self._river_mouths_cache:
            ddf = self.deadend_gdf()
            self._river_mouths_cache = ddf[ddf.is_coastal].geometry.apply(lambda g: tuple(np.array(g))).tolist()
            self._inland_deadends_cache = ddf[~ddf.is_coastal].geometry.apply(lambda g: tuple(np.array(g))).tolist()
        return self._inland_deadends_cache

    def closest_node(self, pos):
        """
        Return the closest node to the given (x,y) position.

        Parameters
        ----------
          pos : tuple or list or shapely.geometry.point.Point
            Coordinates as (x, y), i.e., (lon, lat) not (lat, lon). If shapely
            point, will be converted to tuple.

        Returns
        -------
          tuple
            (x, y) coordinates of closest node.
        """

        nodes = np.array(self.nodes())
        node_pos = np.argmin(np.sum((nodes - pos)**2, axis=1))
        return tuple(nodes[node_pos])

    def get_path(self, n0, n1):
        """
        If n0 and n1 are adjacent connected nodes in the graph, this function
        return an array of point coordinates along the river linking
        these two nodes.
        """
        return np.array(json.loads(self[n0][n1]['Json'])['coordinates'])

    def edge_distance(self, ed):
        """
        Calculate edge distance by finding all vertices between nodes,
        creating a linestring, and return its distance. With the NHD data set
        this isn't necessary, because the edges have an attribute called
        'LengthKM'.

        Parameters
        ----------
          ed : tuple or array-like
            The coordinates of the nodes defining the edge. (node0, node1)
            a.k.a. ((x0,y0),(x1,y1)). These must be the exact coords of
            the nodes.

        Returns
        -------
          length : float
            The edge length in units that are dependent on the projection.
        """
        pth = self.get_path(*ed)
        return LineString(pth).length

    def weight_edges(self):
        """
        Calculate distance for each edge in a graph and return a copy of the
        graph with `distance` assigned to each edge. With the NHD data set this
        isn't necessary, because the edges have an attribute called 'LengthKM'.
        """
        sg = self
        for ed in sg.edges_iter():
            sg[ed[0]][ed[1]]['distance'] = self.edge_distance(ed)
        return sg

    def get_full_path(self, short_path):
        """
        This will take a path consisting of just nodes, and return the
        full path that contains all the vertices between nodes as well.
        """
        pnts = []
        for i, pnt in enumerate(short_path[:-1]):
            p = self.get_path(pnt, short_path[i+1])
            pnts.append(p)
        return np.vstack(pnts)

    def shortest_full_path(self, pos0, pos1, weights='distance'):
        """
        Find the shortest full path between 2 positions. This will find
        the nodes closest to the given positions, the nodes between those
        nodes for the shortest path, and fill in all the available
        vertices in the linestring.

        Parameters
        ----------
          pos0 : tuple or array-like
            x,y (lon,lat) coordinates for the start point
          pos1 : tuple or array-like
            x,y (lon,lat) coordinates for the end point
          sg : NetworkX Graph or DiGraph object
            The Graph

        Returns
        -------
          shapely.geometry.linestring.LineString
            A geometry representing the shortest full path.
        """
        # find the nodes closest to given (x,y) positions
        n0 = self.closest_node(pos0)
        n1 = self.closest_node(pos1)
        # find the nodes that define the shortest path between nodes
        pth = nx.shortest_path(self, n0, n1, weight=weights)
        # fill in the missing vertices
        pth = self.get_full_path(pth)
        # convert to linestring and return
        return LineString(pth)

    def is_deadend(self, node):
        if self.successors(tuple(node)):
            return False
        else:
            return True

    def deadends(self):
        """
        For a directed graph, find the nodes that have in edges but no out edges.
        """
        # get a dictionary of { node: out_degree }
        degdict = self.out_degree(self.nodes())
        # convert to a 2 column array of node and out_degree
        degarr = np.array(degdict.items())
        # get a boolean index of rows where out_degree==0
        dead_row_ind = (degarr[:,1]==0)
        # use that index to get the nodes
        dead_nodes = degarr[:,0][dead_row_ind]
        return tuple(dead_nodes)

    def deadend_gdf(self, dist=1.5):
        """
        Create a point geodataframe of deadend nodes attributed with wheter each 
        deadend is coastal or inland.

        Parameters
        ----------
          dist : float
            Threshold distance from the coast for a node to be considered coastal.
            Distance units are the units of the geographic projection. In the case
            of Alaska Albers the unit is meters.

        Return
        ------
          geodataframe
            Geodataframe of point geometry attributed with boolean `is_coastal` and
            string `end_type` with values of 'Coastal' and 'Inland'.
        """
        dnodes = self.deadends()
        ddf = gpd.GeoDataFrame({'geometry': [Point(n) for n in dnodes]})
        if self.crs:
            ddf.crs = self.crs
        ddf['is_coastal'] = ddf.distance(self.coastline) <= dist
        ddf['end_type'] = ddf.is_coastal.map({True: 'Coastal', False: 'Inland'})
        return ddf

    def is_rivermouth(self, node):
        """
        Return `True` if the given node is coastal.
        """
        node = tuple(node)
        # get the edges with FCodes
        if node in self.river_mouths:
            return True
        else:
            return False

    def reachable_nodes(self, start_node):
        """
        Return an array of reachable downstream nodes from `start_node` in
        the directed graph `sg`.
        """
        reach_set = nx.descendants(self, start_node)
        return list(reach_set)

    def reachable_subgraph(self, start_node, include_start=True):
        """
        Return a subgraph of downstream edges and nodes that can be reached by
        going downstream from `start_node`.
        """
        rns = self.reachable_nodes(start_node)
        if include_start:
            rns.append(start_node)
        return nx.subgraph(self, rns)

    def downstream_rivermouths(self, start_node):
        """
        Given a start_node, return only the reachable nodes that are coastal.
        """
        rn = self.reachable_nodes(start_node)
        return [n for n in rn if n in self.river_mouths]

    def has_rivermouth(self, node_list):
        """
        Given a list of nodes, return `True` if at least one node is a river 
        mouth. Otherwise, return `False`.
        """
        return [n for n in node_list if n in self.river_mouths].any()


    # I think I'll delete this. Just commenting out for now
    # def only_coastal_predecessors(self, node):
    #     """
    #     For a given node in the RiverGraph, determine if a node has one or more
    #     coastal node predecessors and no other predecessors.
    #     """
    #     node = tuple(node)
    #     preds = self.predecessors(node)
    #     if preds:
    #         only_coastal = np.array([self.is_coastal_node(nd) for nd in preds]).all()
    #     else:
    #         only_coastal = False
    #     return only_coastal

    # def __only_coastal_index(self, node_list):
    #     """
    #     Generate a boolean index for node_list that indicates whether or not each
    #     node has predecessors that are exclusively coastal nodes.
    #     """
    #     nla = np.array(node_list)
    #     ind = np.apply_along_axis(self.only_coastal_predecessors, 1, nla)
    #     return ind

    # def redundant_coastal_nodes(self, node_list):
    #     """
    #     Given a list of nodes, return the subset that are only reachable from
    #     other coastal nodes. When trying to find the shortest path to the
    #     coast, these nodes are not of interest.
    #     """
    #     only_coastal_bool = self.__only_coastal_index(nla)
    #     nla = np.array(node_list)
    #     return nla[only_coastal_bool].tolist()

    # def terminal_coastal_nodes(self, start_node):
    #     """
    #     For a given `start_node`, return a list of nodes where the downstream
    #     flow meets the coastline.
    #     """
    #     rcns = self.reachable_coast_nodes(start_node)
    #     oci = self.__only_coastal_index(rcns)
    #     # Return the reachable coastal nodes that do NOT have only coastal
    #     # predecessors. i.e., coastal nodes with non-coastal flow into them.
    #     return np.array(rcns)[~oci].tolist()

    def paths_to_coast(self, start_node, weights='distance'):
        """
        Return a list of LineStrings that represent the shortest respective
        paths to reachable `terminal_coastal_nodes`.
        """
        path_list = []
        # this makes it much faster
        # subg = self.reachable_subgraph(start_node)
        # actually, no. I don't think that makes it faster
        # ...and it doesn't work with reclass of DiGraph
        for tcn in self.downstream_rivermouths(start_node):
            sfp = self.shortest_full_path(start_node, tcn, weights=weights)
            path_list.append(sfp)
        return path_list

    def shortest_path_to_coast(self, start_node, weights='distance'):
        """
        Return the list of nodes that constitutes the shortest path to the coast.
        """
        ddict = {}
        # in most cases, there will only be one path to the coast, but we need
        # to handle the other cases too.
        for lnst in self.paths_to_coast(start_node, weights=weights):
            # populate dictionary with path lengths as keys and LineStrings as
            # values
            ddict[lnst.length] = lnst
        # handle the case where there's no path
        if not ddict:
            # Return an empty LineString. Length will be 0
            result = LineString()
        else:
            result = ddict[min(ddict.keys())]
        return result

    def plot(self, **kwargs):
        pos = dict(zip(self.nodes(), self.nodes()))
        return nx.draw_networkx_edges(self, pos, **kwargs)<|MERGE_RESOLUTION|>--- conflicted
+++ resolved
@@ -60,19 +60,12 @@
         To make a RiverGraph from a graph, RiverGraph(data=graph)
         """
 
-<<<<<<< HEAD
-        #self.fcode = coastal_fcode
-        #self.as_super = super(RiverGraph, self)
-        #self.as_super.__init__(*args, **kwargs)
-
-      
-=======
+        #if you have problems with typing, rememeber self.as_super 
+        #magic word here
         self.coastline, self.crs = get_coastline_geom(coastline_shp) 
         self._river_mouths_cache = None
         self._inland_deadends_cache = None
->>>>>>> d4f9e801
         self = super(RiverGraph, self).__init__(*args, **kwargs)
-
 
     @property
     def river_mouths(self):
